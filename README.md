<<<<<<< HEAD
# 3W ToolKit

<!-- ref: https://github.com/othneildrew/Best-README-Template/tree/main -->

<!-- label-->
<a id="readme-top"></a>
The evolution of machine learning has been catalyzed by the rapid advancement in data acquisition systems, scalable storage, high-performance processing, and increasingly efficient model training through matrix-centric hardware (e.g., GPUs). These advances have enabled the deployment of highly parameterized AI models in real-world applications such as health care, finance, and industrial operations.


In the oil & gas sector, the widespread availability of low-cost sensors has driven a paradigm shift from reactive maintenance to condition-based monitoring (CBM), where faults are detected and classified during ongoing operation. This approach minimizes downtime and improves operational safety. The synergy between AI and big data analysis has thus enabled the development of generalizable classifiers that require minimal domain knowledge and can be effectively adapted to a wide range of operational scenarios.
In this context, we present MAIS+, a modular and open-source AI toolkit for time-series processing, aimed at fault detection and classification in oil well operation. Building upon the experience with the original MAIS system and leveraging the Petrobras 3W dataset, MAIS+ introduces enhanced functionalities, such as advanced data imputation, deep feature extraction, synthetic data augmentation, and high-performance computing capabilities for model training.


<!-- PROJECT SHIELDS -->
<!--
*** I'm using markdown "reference style" links for readability.
*** Reference links are enclosed in brackets [ ] instead of parentheses ( ).
*** See the bottom of this document for the declaration of the reference variables
*** for contributors-url, forks-url, etc. This is an optional, concise syntax you may use.
*** https://www.markdownguide.org/basic-syntax/#reference-style-links
-->
[![Contributors][contributors-shield]][contributors-url]
[![Forks][forks-shield]][forks-url]
[![Stargazers][stars-shield]][stars-url]
[![Issues][issues-shield]][issues-url]
[![Unlicense License][license-shield]][license-url]
[![LinkedIn][linkedin-shield]][linkedin-url]

=======
# 3w Toolkit
>>>>>>> a5a790d8

## Description

## Setup

### Requirements

### Installation

## Documentation

### UML - Unified Modeling Language

## Contributing

## Licenses<|MERGE_RESOLUTION|>--- conflicted
+++ resolved
@@ -1,35 +1,4 @@
-<<<<<<< HEAD
-# 3W ToolKit
-
-<!-- ref: https://github.com/othneildrew/Best-README-Template/tree/main -->
-
-<!-- label-->
-<a id="readme-top"></a>
-The evolution of machine learning has been catalyzed by the rapid advancement in data acquisition systems, scalable storage, high-performance processing, and increasingly efficient model training through matrix-centric hardware (e.g., GPUs). These advances have enabled the deployment of highly parameterized AI models in real-world applications such as health care, finance, and industrial operations.
-
-
-In the oil & gas sector, the widespread availability of low-cost sensors has driven a paradigm shift from reactive maintenance to condition-based monitoring (CBM), where faults are detected and classified during ongoing operation. This approach minimizes downtime and improves operational safety. The synergy between AI and big data analysis has thus enabled the development of generalizable classifiers that require minimal domain knowledge and can be effectively adapted to a wide range of operational scenarios.
-In this context, we present MAIS+, a modular and open-source AI toolkit for time-series processing, aimed at fault detection and classification in oil well operation. Building upon the experience with the original MAIS system and leveraging the Petrobras 3W dataset, MAIS+ introduces enhanced functionalities, such as advanced data imputation, deep feature extraction, synthetic data augmentation, and high-performance computing capabilities for model training.
-
-
-<!-- PROJECT SHIELDS -->
-<!--
-*** I'm using markdown "reference style" links for readability.
-*** Reference links are enclosed in brackets [ ] instead of parentheses ( ).
-*** See the bottom of this document for the declaration of the reference variables
-*** for contributors-url, forks-url, etc. This is an optional, concise syntax you may use.
-*** https://www.markdownguide.org/basic-syntax/#reference-style-links
--->
-[![Contributors][contributors-shield]][contributors-url]
-[![Forks][forks-shield]][forks-url]
-[![Stargazers][stars-shield]][stars-url]
-[![Issues][issues-shield]][issues-url]
-[![Unlicense License][license-shield]][license-url]
-[![LinkedIn][linkedin-shield]][linkedin-url]
-
-=======
-# 3w Toolkit
->>>>>>> a5a790d8
+# 3w-toolkit
 
 ## Description
 

--- conflicted
+++ resolved
@@ -1,55 +1,6 @@
 [project]
 name = "ThreeWToolkit"
 version = "0.0.1"
-<<<<<<< HEAD
-description = ""
-readme = "toolkit/ThreeWToolkit/README.md"
-license = { text = "GPL-3.0" }
-requires-python = "==3.10.11"
-dynamic = ["dependencies"]
-
-[tool.poetry]
-packages = [{ include = "ThreeWToolkit", from = "toolkit" }]
-
-[tool.poetry.dependencies]
-python = "==3.10.11"
-numpy = "1.26.4"
-scipy = "1.15.2"
-pandas = "2.2.3"
-scikit-learn = "1.6.1"
-matplotlib = "3.10.1"
-seaborn = "0.13.2"
-plotly = "6.0.0"
-coverage = "7.8.1"
-imbalanced-learn = "0.13.0"
-ipykernel = "6.29.5"
-Pillow = "11.0.0"
-ruff = "0.12.2"
-scikit-image = "0.25.2"
-torch = "2.7.0"
-torchvision = "0.22.0"
-torchmetrics = "1.6.2"
-timm = "1.0.15"
-tqdm = "4.67.1"
-pytest = "8.3.5"
-pydantic = "2.11"
-mypy = "1.16.0"
-PyWavelets = "1.8.0"
-pyarrow = "20.0.0"
-pylatex = "1.4.2"
-pytest-mock = "3.14.1"
-statsmodels = "0.14.5"
-black = "25.9.0"
-
-[tool.poetry.group.dev.dependencies]
-black = "*"
-mypy = "*"
-flake8 = "*"
-jupyter = "*"
-ruff = "*"
-uv = "*"
-types-requests = "2.32.4.20250611"
-=======
 description = "A modular and open-source AI toolkit for time-series processing, aimed at fault detection and classification in oil well operation"
 readme = "toolkit/README.md"
 license = { text = "Apache-2.0" }
@@ -77,7 +28,6 @@
     "pylatex>=1.4.2",
     "statsmodels>=0.14.5",
 ]
->>>>>>> 7fe65284
 
 [project.optional-dependencies]
 dev = [

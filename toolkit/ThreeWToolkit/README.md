<h1>
<<<<<<< HEAD
  <img src="../../images/3w_logo.png" width="45" style="vertical-align: middle; margin-right: 10px;" />
=======
  <img src="../../docs/figures/3w_logo.png" width="45" style="vertical-align: middle; margin-right: 10px;" />
>>>>>>> 7fe65284
  3W ToolKit
</h1>

<a id="readme-top"></a>

<summary>Table of Contents</summary>

<ol>
<li><a href="#about-the-project">About</a></li>
<li><a href="#architecture_overview">Architecture Overview</a></li>
<li><a href="#dataset">3W Dataset</a></li>
<li><a href="#installation">Installation & Setup</a></li>
<li><a href="#notebooks">Jupyter Notebooks & Examples</a></li>
<li><a href="#contributing">Contributing</a></li>
</ol>

<<<<<<< HEAD
---

## About <a id="about-the-project"></a>

<p style="text-align: justify;">The evolution of machine learning has been catalyzed by the rapid advancement in data acquisition systems, scalable storage, high-performance processing, and increasingly efficient model training through matrix-centric hardware (e.g., GPUs). These advances have enabled the deployment of highly parameterized AI models in real-world applications such as health care, finance, and industrial operations.</p>

<p style="text-align: justify;">In the oil & gas sector, the widespread availability of low-cost sensors has driven a paradigm shift from reactive maintenance to condition-based monitoring (CBM), where faults are detected and classified during ongoing operation. This approach minimizes downtime and improves operational safety. The synergy between AI and big data analysis has thus enabled the development of generalizable classifiers that require minimal domain knowledge and can be effectively adapted to a wide range of operational scenarios.</p>

<p style="text-align: justify;">In this context, we present 3WToolkit+, a modular and open-source AI toolkit for time-series processing, aimed at fault detection and classification in oil well operation. Building upon the experience with the original 3WToolkit system and leveraging the Petrobras <a href="https://github.com/petrobras/3W">3W Dataset</a>, 3WToolkit introduces enhanced functionalities, such as advanced data imputation, deep feature extraction, synthetic data augmentation, and high-performance computing capabilities for model training.</p>

<!-- PROJECT LOGO -->
<br />
<div align="center">
    <img width="400" src="https://coppe.ufrj.br/wp-content/uploads/2023/10/COPPE-horiz-completa-cor-300dpi.jpg">
    <img width="600" src="https://sites.ufpe.br/litpeg/wp-content/uploads/sites/10/2022/06/Petrobras-Logo.png">
</div>


<p style="text-align: justify;">The development of the 3WToolkit+ is the result of a collaborative partnership between Petrobras, with a focus on the CENPES research center, and the COPPE/Universidade Federal do Rio de Janeiro (UFRJ). This joint effort brings together complementary strengths: COPPE/UFRJ contributes decades of proven expertise in signal processing and machine learning model development, while CENPES offers access to highly specialized technical knowledge and real-world operational challenges in the oil and gas sector. This synergy ensures that 3WToolkit+ is both scientifically rigorous and practically relevant, addressing complex scenarios with robust and scalable AI-based solutions for time-series analysis and fault detection in oil well operations.</p>

## Documentation <a id="documentation"></a>

<img width="1200" src="../../images/3w_top_view.png">

<p style="text-align: justify;">The image above illustrates the high-level architecture of the 3WToolkit+, designed to support the full pipeline of machine learning applications using the 3W dataset—from raw data ingestion to model evaluation and delivery to end users. Each block in the architecture is briefly described below:</p>

### 3W Dataset Versions <a id="dataset_versions"></a>
<p style="text-align: justify;">This block represents different available versions of the 3W dataset, which include real and simulated data from offshore oil wells. These datasets serve as the foundation for all subsequent stages of data processing, modeling, and evaluation.</p>

### Data Loader <a id="data_loader"></a>
<p style="text-align: justify;">The Data Loader module is responsible for importing, validating, and preparing the raw 3W data for use in model training and evaluation. It handles missing data, standardizes variable formats, and performs initial quality checks to ensure compatibility across toolkit components.</p>

<img width="1200" src="../../images/3w_data_loader.png">
=======
## 📘 About <a id="about-the-project"></a>

The evolution of machine learning has been catalyzed by the rapid advancement in data acquisition systems, scalable storage, high-performance processing, and increasingly efficient model training through matrix-centric hardware (e.g., GPUs). These advances have enabled the deployment of highly parameterized AI models in real-world applications such as health care, finance, and industrial operations.
>>>>>>> 7fe65284

In the oil & gas sector, the widespread availability of low-cost sensors has driven a paradigm shift from reactive maintenance to condition-based monitoring (CBM), where faults are detected and classified during ongoing operation. This approach minimizes downtime and improves operational safety. The synergy between AI and big data analysis has thus enabled the development of generalizable classifiers that require minimal domain knowledge and can be effectively adapted to a wide range of operational scenarios.

<<<<<<< HEAD
<img width="1200" src="../../images/3w_model_dev.png">
=======
In this context, we present 3WToolkit+, a modular and open-source AI toolkit for time-series processing, aimed at fault detection and classification in oil well operation. Building upon the experience with the original 3WToolkit system and leveraging the Petrobras <a href="https://github.com/petrobras/3W">3W Dataset</a>, 3WToolkit introduces enhanced functionalities, such as advanced data imputation, deep feature extraction, synthetic data augmentation, and high-performance computing capabilities for model training.
>>>>>>> 7fe65284

<p align="center">
  <img src="../../docs/figures/petrobras_logo.png" width="150" style="margin-right: 30px;" />
  <img src="../../docs/figures/coppe_logo.png" width="150" />
</p>

<<<<<<< HEAD
<img width="1200" src="../../images/3w_assessment.png">
=======
The development of the 3WToolkit+ is the result of a collaborative partnership between Petrobras, with a focus on the CENPES research center, and the COPPE/Universidade Federal do Rio de Janeiro (UFRJ). This joint effort brings together complementary strengths: COPPE/UFRJ contributes decades of proven expertise in signal processing and machine learning model development, while CENPES offers access to highly specialized technical knowledge and real-world operational challenges in the oil and gas sector. This synergy ensures that 3WToolkit+ is both scientifically rigorous and practically relevant, addressing complex scenarios with robust and scalable AI-based solutions for time-series analysis and fault detection in oil well operations.
>>>>>>> 7fe65284

## 🧩 Architecture Overview <a id="architecture_overview"></a>

The following image illustrates the high-level architecture of the 3W Toolkit, designed to support the full pipeline of machine learning applications using the 3W dataset. From raw data ingestion to model evaluation and delivery to end users. 

The schema below illustrates the main classes of the toolkit. 

<img width="1200" src="../../docs/figures/3w_classes_in_groups.jpg">

To better understand how the system is organized, we can divide all classes into two main abstraction layers: **`Application`** and **`Core`**.

* The **`Core`** layer contains all **configuration (`Config`) classes**. These classes define the parameters required by each functional module. In other words, they describe *how* each component should behave, specifying its inputs and parameters.

* The **`Application`** layer contains the **operational classes**, which implement the actual logic for interacting with datasets, preprocessing tools, feature extraction, models, evaluation, visualization, and pipelines. These are the classes that you will uses in workflows.


## 📊 3W Dataset <a id="dataset"></a>
The **3W dataset** serves as a **reference dataset** for this project and is hosted on [Figshare](https://figshare.com/projects/3W_Dataset/251195). However, the toolkit is not limited to the 3W dataset and can be adapted for other datasets as well. 

Further details on the 3W dataset’s structure, preprocessing, and usage are available in the [3W_DATASET_STRUCTURE.md](../3W_DATASET_STRUCTURE.md) file.


## ⚙️ Installation & Setup  <a id="setup"></a>

<<<<<<< HEAD
<p style="text-align: justify;">This transition from conceptual blocks to formal UML design ensures that each module—such as the Data Loader, Model Development, and Assessment—has clearly defined interfaces, class responsibilities, and interaction protocols. It also facilitates modular programming, unit testing, and future extensibility of the toolkit by providing developers with a shared, consistent blueprint for implementation.</p>

<p style="text-align: justify;">The UML diagram serves not only as an internal reference for the development team but also as part of the developer-oriented documentation that accompanies the toolkit and it is shown bellow</p>

<img width="1200" src="../../images/3w_toolkit_uml.png">

## Toolkit Setup  <a id="setup"></a>

### Docker <a id="docker"></a>

<p style="text-align: justify;">To ensure a consistent, reproducible, and isolated development environment, this project uses Docker as part of its core development workflow. Docker enables the encapsulation of all dependencies, configurations, and system-level requirements needed to run the application, eliminating the "it works on my machine" problem. By containerizing the development environment, we guarantee that all contributors and automated CI/CD pipelines operate under the same conditions, improving reliability and minimizing unexpected behaviors. Additionally, Docker simplifies environment setup, allowing developers to start contributing quickly without manually installing and configuring complex dependencies. This approach also facilitates testing across multiple versions of Python or system libraries when needed, supporting robust and portable software engineering practices.</p>

<img width="1200" src="../../images/docker-logo-blue.png">

<p style="text-align: justify;">All dependencies and system requirements for this project have been fully encapsulated within a Docker image to ensure consistency and reproducibility across environments. As such, it is highly recommended that developers use this Docker image during development. You can either build the image locally or pull it directly from Docker Hub, depending on your preference or workflow.</p>

<p style="text-align: justify;">Docker operates by leveraging containerization, which allows applications and their dependencies to run in isolated user-space environments that share the host system's kernel. Unlike traditional virtual machines, which emulate entire hardware stacks and run full guest operating systems, Docker containers are significantly more lightweight and faster to start. This leads to improved resource efficiency, lower overhead, and greater scalability. In development environments where multiple users are working on the same codebase, Docker provides a critical advantage: it ensures that all contributors run the exact same environment, from system libraries to Python packages, without the need for heavy virtual machines or complex configuration. Containers can be spun up instantly, consume fewer resources, and integrate seamlessly with CI/CD pipelines. Moreover, Docker images can be versioned, shared via registries like Docker Hub, and easily rebuilt, enabling collaborative and reproducible workflows across diverse teams and systems.</p>


#### Build a docker image locally
<p style="text-align: justify;">To build the Docker image locally, navigate to the root directory of the project and run:</p>
=======
It is possible to perform the installation in different ways.
>>>>>>> 7fe65284

**1. Fork or clone the repository**  
**Option A: Fork** 
1. Go to [https://github.com/petrobras/3W](https://github.com/petrobras/3W)
2. Click “Fork” in the top-right corner to create a copy under your GitHub account.
3. Clone your forked repository:
```bash
git clone git@github.com:<your-username>/3W.git
```

**Option B: Clone**
```bash
git clone git@github.com:petrobras/3W.git
```

**2. Install the package**  
**Option A: Using `pip`** 
```bash
pip install -e .
```

**Option B: Using `uv`**
```bash
uv venv .venv
source venv/bin/activate
uv pip install -e .
```

**Option C: Using `conda`**
```bash
conda create -f environment.yml
conda activate 3W
```

## 🪐 Jupyter Notebooks & Examples <a id="notebooks"></a>
A curated set of ready-to-use jupyter notebooks that demonstrate how to use the toolkit to common fault detection tasks using the 3W dataset. These examples accelerate onboarding and reproducibility.

The set of notebooks can be found in the [notebooks folder](../docs/notebooks/)


## 🤝 Contributing  <a id="contributing"></a>

We welcome contributions to help us improve and expand the functionality of the 3W toolkit. To ensure a smooth collaboration process, please follow our contrubuting guidelines [here](../CONTRIBUTING.md).

<|MERGE_RESOLUTION|>--- conflicted
+++ resolved
@@ -1,9 +1,5 @@
 <h1>
-<<<<<<< HEAD
-  <img src="../../images/3w_logo.png" width="45" style="vertical-align: middle; margin-right: 10px;" />
-=======
   <img src="../../docs/figures/3w_logo.png" width="45" style="vertical-align: middle; margin-right: 10px;" />
->>>>>>> 7fe65284
   3W ToolKit
 </h1>
 
@@ -20,64 +16,20 @@
 <li><a href="#contributing">Contributing</a></li>
 </ol>
 
-<<<<<<< HEAD
----
-
-## About <a id="about-the-project"></a>
-
-<p style="text-align: justify;">The evolution of machine learning has been catalyzed by the rapid advancement in data acquisition systems, scalable storage, high-performance processing, and increasingly efficient model training through matrix-centric hardware (e.g., GPUs). These advances have enabled the deployment of highly parameterized AI models in real-world applications such as health care, finance, and industrial operations.</p>
-
-<p style="text-align: justify;">In the oil & gas sector, the widespread availability of low-cost sensors has driven a paradigm shift from reactive maintenance to condition-based monitoring (CBM), where faults are detected and classified during ongoing operation. This approach minimizes downtime and improves operational safety. The synergy between AI and big data analysis has thus enabled the development of generalizable classifiers that require minimal domain knowledge and can be effectively adapted to a wide range of operational scenarios.</p>
-
-<p style="text-align: justify;">In this context, we present 3WToolkit+, a modular and open-source AI toolkit for time-series processing, aimed at fault detection and classification in oil well operation. Building upon the experience with the original 3WToolkit system and leveraging the Petrobras <a href="https://github.com/petrobras/3W">3W Dataset</a>, 3WToolkit introduces enhanced functionalities, such as advanced data imputation, deep feature extraction, synthetic data augmentation, and high-performance computing capabilities for model training.</p>
-
-<!-- PROJECT LOGO -->
-<br />
-<div align="center">
-    <img width="400" src="https://coppe.ufrj.br/wp-content/uploads/2023/10/COPPE-horiz-completa-cor-300dpi.jpg">
-    <img width="600" src="https://sites.ufpe.br/litpeg/wp-content/uploads/sites/10/2022/06/Petrobras-Logo.png">
-</div>
-
-
-<p style="text-align: justify;">The development of the 3WToolkit+ is the result of a collaborative partnership between Petrobras, with a focus on the CENPES research center, and the COPPE/Universidade Federal do Rio de Janeiro (UFRJ). This joint effort brings together complementary strengths: COPPE/UFRJ contributes decades of proven expertise in signal processing and machine learning model development, while CENPES offers access to highly specialized technical knowledge and real-world operational challenges in the oil and gas sector. This synergy ensures that 3WToolkit+ is both scientifically rigorous and practically relevant, addressing complex scenarios with robust and scalable AI-based solutions for time-series analysis and fault detection in oil well operations.</p>
-
-## Documentation <a id="documentation"></a>
-
-<img width="1200" src="../../images/3w_top_view.png">
-
-<p style="text-align: justify;">The image above illustrates the high-level architecture of the 3WToolkit+, designed to support the full pipeline of machine learning applications using the 3W dataset—from raw data ingestion to model evaluation and delivery to end users. Each block in the architecture is briefly described below:</p>
-
-### 3W Dataset Versions <a id="dataset_versions"></a>
-<p style="text-align: justify;">This block represents different available versions of the 3W dataset, which include real and simulated data from offshore oil wells. These datasets serve as the foundation for all subsequent stages of data processing, modeling, and evaluation.</p>
-
-### Data Loader <a id="data_loader"></a>
-<p style="text-align: justify;">The Data Loader module is responsible for importing, validating, and preparing the raw 3W data for use in model training and evaluation. It handles missing data, standardizes variable formats, and performs initial quality checks to ensure compatibility across toolkit components.</p>
-
-<img width="1200" src="../../images/3w_data_loader.png">
-=======
 ## 📘 About <a id="about-the-project"></a>
 
 The evolution of machine learning has been catalyzed by the rapid advancement in data acquisition systems, scalable storage, high-performance processing, and increasingly efficient model training through matrix-centric hardware (e.g., GPUs). These advances have enabled the deployment of highly parameterized AI models in real-world applications such as health care, finance, and industrial operations.
->>>>>>> 7fe65284
 
 In the oil & gas sector, the widespread availability of low-cost sensors has driven a paradigm shift from reactive maintenance to condition-based monitoring (CBM), where faults are detected and classified during ongoing operation. This approach minimizes downtime and improves operational safety. The synergy between AI and big data analysis has thus enabled the development of generalizable classifiers that require minimal domain knowledge and can be effectively adapted to a wide range of operational scenarios.
 
-<<<<<<< HEAD
-<img width="1200" src="../../images/3w_model_dev.png">
-=======
 In this context, we present 3WToolkit+, a modular and open-source AI toolkit for time-series processing, aimed at fault detection and classification in oil well operation. Building upon the experience with the original 3WToolkit system and leveraging the Petrobras <a href="https://github.com/petrobras/3W">3W Dataset</a>, 3WToolkit introduces enhanced functionalities, such as advanced data imputation, deep feature extraction, synthetic data augmentation, and high-performance computing capabilities for model training.
->>>>>>> 7fe65284
 
 <p align="center">
   <img src="../../docs/figures/petrobras_logo.png" width="150" style="margin-right: 30px;" />
   <img src="../../docs/figures/coppe_logo.png" width="150" />
 </p>
 
-<<<<<<< HEAD
-<img width="1200" src="../../images/3w_assessment.png">
-=======
 The development of the 3WToolkit+ is the result of a collaborative partnership between Petrobras, with a focus on the CENPES research center, and the COPPE/Universidade Federal do Rio de Janeiro (UFRJ). This joint effort brings together complementary strengths: COPPE/UFRJ contributes decades of proven expertise in signal processing and machine learning model development, while CENPES offers access to highly specialized technical knowledge and real-world operational challenges in the oil and gas sector. This synergy ensures that 3WToolkit+ is both scientifically rigorous and practically relevant, addressing complex scenarios with robust and scalable AI-based solutions for time-series analysis and fault detection in oil well operations.
->>>>>>> 7fe65284
 
 ## 🧩 Architecture Overview <a id="architecture_overview"></a>
 
@@ -102,31 +54,7 @@
 
 ## ⚙️ Installation & Setup  <a id="setup"></a>
 
-<<<<<<< HEAD
-<p style="text-align: justify;">This transition from conceptual blocks to formal UML design ensures that each module—such as the Data Loader, Model Development, and Assessment—has clearly defined interfaces, class responsibilities, and interaction protocols. It also facilitates modular programming, unit testing, and future extensibility of the toolkit by providing developers with a shared, consistent blueprint for implementation.</p>
-
-<p style="text-align: justify;">The UML diagram serves not only as an internal reference for the development team but also as part of the developer-oriented documentation that accompanies the toolkit and it is shown bellow</p>
-
-<img width="1200" src="../../images/3w_toolkit_uml.png">
-
-## Toolkit Setup  <a id="setup"></a>
-
-### Docker <a id="docker"></a>
-
-<p style="text-align: justify;">To ensure a consistent, reproducible, and isolated development environment, this project uses Docker as part of its core development workflow. Docker enables the encapsulation of all dependencies, configurations, and system-level requirements needed to run the application, eliminating the "it works on my machine" problem. By containerizing the development environment, we guarantee that all contributors and automated CI/CD pipelines operate under the same conditions, improving reliability and minimizing unexpected behaviors. Additionally, Docker simplifies environment setup, allowing developers to start contributing quickly without manually installing and configuring complex dependencies. This approach also facilitates testing across multiple versions of Python or system libraries when needed, supporting robust and portable software engineering practices.</p>
-
-<img width="1200" src="../../images/docker-logo-blue.png">
-
-<p style="text-align: justify;">All dependencies and system requirements for this project have been fully encapsulated within a Docker image to ensure consistency and reproducibility across environments. As such, it is highly recommended that developers use this Docker image during development. You can either build the image locally or pull it directly from Docker Hub, depending on your preference or workflow.</p>
-
-<p style="text-align: justify;">Docker operates by leveraging containerization, which allows applications and their dependencies to run in isolated user-space environments that share the host system's kernel. Unlike traditional virtual machines, which emulate entire hardware stacks and run full guest operating systems, Docker containers are significantly more lightweight and faster to start. This leads to improved resource efficiency, lower overhead, and greater scalability. In development environments where multiple users are working on the same codebase, Docker provides a critical advantage: it ensures that all contributors run the exact same environment, from system libraries to Python packages, without the need for heavy virtual machines or complex configuration. Containers can be spun up instantly, consume fewer resources, and integrate seamlessly with CI/CD pipelines. Moreover, Docker images can be versioned, shared via registries like Docker Hub, and easily rebuilt, enabling collaborative and reproducible workflows across diverse teams and systems.</p>
-
-
-#### Build a docker image locally
-<p style="text-align: justify;">To build the Docker image locally, navigate to the root directory of the project and run:</p>
-=======
 It is possible to perform the installation in different ways.
->>>>>>> 7fe65284
 
 **1. Fork or clone the repository**  
 **Option A: Fork** 
